# ==================
# Project definition
# ==================

# Derived from https://peps.python.org/pep-0621/

[build-system]
build-backend = "setuptools.build_meta"
requires = [
  "setuptools>=42", # At least v42 of setuptools required.
  "versioningit",
]

[project]
name = "pueblo"
description = "Pueblo - a Python toolbox library."
readme = "README.md"
keywords = [
  "general purpose",
  "library",
  "mixed",
  "pueblo",
]
license = { text = "LGPL 3, EUPL 1.2" }
authors = [
  { name = "Andreas Motl", email = "andreas.motl@panodata.org" },
]
requires-python = ">=3.7"
classifiers = [
  "Development Status :: 3 - Alpha",
  "Environment :: Console",
  "Intended Audience :: Customer Service",
  "Intended Audience :: Developers",
  "Intended Audience :: Education",
  "Intended Audience :: Information Technology",
  "Intended Audience :: Telecommunications Industry",
  "License :: OSI Approved :: European Union Public Licence 1.2 (EUPL 1.2)",
  "License :: OSI Approved :: GNU Lesser General Public License v3 (LGPLv3)",
  "Operating System :: MacOS :: MacOS X",
  "Operating System :: POSIX :: Linux",
  "Operating System :: Unix",
  "Programming Language :: Python",
  "Programming Language :: Python :: 3 :: Only",
  "Programming Language :: Python :: 3.7",
  "Programming Language :: Python :: 3.8",
  "Programming Language :: Python :: 3.9",
  "Programming Language :: Python :: 3.10",
  "Programming Language :: Python :: 3.11",
  "Programming Language :: Python :: 3.12",
  "Topic :: Communications",
  "Topic :: Education",
  "Topic :: Software Development :: Libraries",
  "Topic :: Text Processing",
  "Topic :: Utilities",
]

dynamic = [
  "version",
]

dependencies = [
  "contextlib-chdir; python_version<'3.11'",
  "importlib-metadata; python_version<'3.8'",
  "platformdirs<5",
]

optional-dependencies.all = [
  "pueblo[cli,dataframe,fileio,nlp,notebook,proc,testing,web]",
]
optional-dependencies.cli = [
  "click<9",
  "click-aliases<2,>=1.0.4",
  "colorlog<7",
  "python-dotenv<2",
]
optional-dependencies.dataframe = [
  "dask",
  "numpy",
  "pandas",
  "pyarrow",
]
optional-dependencies.develop = [
  "black[jupyter]<25",
  "mypy<2",
  "poethepoet<1",
  "pyproject-fmt>=1.3,<2.3",
  "ruff<0.7",
  "validate-pyproject<0.19",
]
<<<<<<< HEAD
optional-dependencies.fileio = [
  "fsspec[abfs,dask,gcs,git,github,http,s3,smb]<2024.7",
=======
fileio = [
  "fsspec[abfs,dask,gcs,git,github,http,s3,smb]<2024.10",
>>>>>>> 3ca95f79
  "pathlibfs<0.6",
  "python-magic<0.5",
  "yarl<1.10",
]
optional-dependencies.nlp = [
  "aiohttp<3.11",
  "langchain",
  "unstructured<0.15",
]
optional-dependencies.notebook = [
  "nbclient<0.11",
  "nbdime<5",
  "notebook<8",
  "pytest-notebook<0.11,>=0.10",
  "testbook<0.5",
]
optional-dependencies.proc = [
  "psutil<6",
]
optional-dependencies.release = [
  "build<2",
  "twine<6",
]
optional-dependencies.test = [
  "pueblo[testing]",
]
optional-dependencies.testing = [
  "coverage~=7.3",
  "pytest<8",
  "pytest-cov<6",
  "pytest-env<2",
  "pytest-mock<4",
]
optional-dependencies.web = [
  "requests-cache<2",
]
urls.changelog = "https://github.com/pyveci/pueblo/blob/main/CHANGES.md"
urls.documentation = "https://github.com/pyveci/pueblo"
urls.homepage = "https://github.com/pyveci/pueblo"
urls.repository = "https://github.com/pyveci/pueblo"
scripts.ngr = "pueblo.ngr.cli:main"
scripts.pueblo = "pueblo.cli:cli"

[tool.setuptools]
# https://setuptools.pypa.io/en/latest/userguide/package_discovery.html
packages = [ "pueblo" ]

[tool.black]
line-length = 120

# extend-exclude = ""

[tool.ruff]
line-length = 120

extend-exclude = [
  "example_*",
]

lint.select = [
  # Builtins
  "A",
  # Bugbear
  "B",
  # comprehensions
  "C4",
  # Pycodestyle
  "E",
  # eradicate
  "ERA",
  # Pyflakes
  "F",
  # isort
  "I",
  # pandas-vet
  "PD",
  # return
  "RET",
  # Bandit
  "S",
  # print
  "T20",
  "W",
  # flake8-2020
  "YTT",
]

lint.per-file-ignores."*.ipynb" = [
  "PD901", # Avoid using the generic variable name `df` for DataFrames
  "T201",  # `print` found
]
lint.per-file-ignores."__init__.py" = [ "F401" ] # `xxx` imported but unused
lint.per-file-ignores."tests/*" = [ "S101" ] # Use of `assert` detected

[tool.isort]
profile = "black"
skip_glob = "**/site-packages/**"
skip_gitignore = false

[tool.pytest.ini_options]
minversion = "2.0"
addopts = """
  -rfEX -p pytester --strict-markers --verbosity=3
  --cov=pueblo --cov-report=term-missing --cov-report=xml
  --ignore=tests/ngr
  """
log_level = "DEBUG"
log_cli_level = "DEBUG"
testpaths = [ "tests" ]
xfail_strict = true
markers = [
  "ngr",
]
env = [
  "PYDEVD_DISABLE_FILE_VALIDATION=1",
]

# pytest-notebook settings
nb_test_files = "true"
nb_coverage = "false"
nb_diff_ignore = [
  "/metadata/language_info",
  "/cells/*/execution_count",
  "/cells/*/outputs/*/execution_count",
]

[tool.coverage.run]
branch = false
source = [ "pueblo" ]
omit = [
  "tests/*",
]

[tool.coverage.report]
fail_under = 0
show_missing = true
omit = [
  "tests/*",
]

[tool.mypy]
packages = [ "pueblo" ]
exclude = [
]
check_untyped_defs = true
ignore_missing_imports = true
implicit_optional = true
install_types = true
no_implicit_optional = true
non_interactive = true
show_error_codes = true
strict_equality = true
warn_unused_ignores = true
warn_redundant_casts = true

[tool.versioningit.vcs]
method = "git"
default-tag = "0.0.0"

# ===================
# Tasks configuration
# ===================

[tool.poe.tasks]
format = [
  { cmd = "black ." },
  # Configure Ruff not to auto-fix (remove!):
  # Ignore unused imports (F401), unused variables (F841), `print` statements (T201), and commented-out code (ERA001).
  { cmd = "ruff check --fix --ignore=ERA --ignore=F401 --ignore=F841 --ignore=T20 --ignore=ERA001 ." },
  { cmd = "pyproject-fmt --keep-full-version pyproject.toml" },
]

lint = [
  { cmd = "ruff check ." },
  { cmd = "black --check ." },
  { cmd = "validate-pyproject pyproject.toml" },
  { cmd = "mypy" },
]
test = "pytest -m 'not ngr'"
test-full = "pytest"
build = { cmd = "python -m build" }
check = [ "lint", "test" ]
check-full = [ "lint", "test-full" ]

release = [
  { cmd = "python -m build" },
  { cmd = "twine upload --skip-existing dist/*.tar.gz dist/*.whl" },
]<|MERGE_RESOLUTION|>--- conflicted
+++ resolved
@@ -87,13 +87,8 @@
   "ruff<0.7",
   "validate-pyproject<0.19",
 ]
-<<<<<<< HEAD
 optional-dependencies.fileio = [
-  "fsspec[abfs,dask,gcs,git,github,http,s3,smb]<2024.7",
-=======
-fileio = [
   "fsspec[abfs,dask,gcs,git,github,http,s3,smb]<2024.10",
->>>>>>> 3ca95f79
   "pathlibfs<0.6",
   "python-magic<0.5",
   "yarl<1.10",
